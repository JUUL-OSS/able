--- conflicted
+++ resolved
@@ -64,7 +64,6 @@
     data class Disconnected(val cause: Throwable? = null) : State() {
         override fun toString() = super.toString()
     }
-
     data class Cancelled(val cause: Throwable?) : State() {
         override fun toString() = super.toString()
     }
@@ -206,11 +205,7 @@
                                 .onEach(_onCharacteristicChanged::send)
                                 .launchIn(this, start = UNDISPATCHED)
                             _gatt = gatt
-<<<<<<< HEAD
                             onEventAction?.invoke(Event.Connected(gatt))
-=======
-                            onConnectAction?.invoke(gatt)
->>>>>>> 024fc38c
                             _state.value = Connected
                         }
                     } finally {
